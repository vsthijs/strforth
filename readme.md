--- conflicted
+++ resolved
@@ -1,30 +1,3 @@
-<<<<<<< HEAD
-# Strforth
-
-A forth implementation by Thijs van STRaaten, without an intermediate mode.
-
-## Syntax
-
-Like regular forth, values are pushed on the stack as they are in the source
-file. Words are also executing like regular. Words are defined by
-`: word body ;`.
-
-## Keywords
-
-- `include "path"` - include another file. just like C's `#include <path>`
-- `reserve 1024 name` - reserve 1024 bytes, can be any amount. defines a word
-  that pushes the pointer.
-
-## Internals
-
-A program is compiled using nasm. To call a function in assembly, a stack is
-needed without data on it. To work around this, 2 stacks are needed. a
-datastack and a callstack. When calling and returning from a function, the
-stacks are swapped.
-
-A string pushes 2 elements on the stack: the length, and the pointer to the
-string.
-=======
 # Strforth
 
 A forth compiler by Thijs van STRaaten. There is no intermediate mode.
@@ -71,5 +44,4 @@
 
 A string pushes 2 elements on the stack: the length, and the pointer to the string
 
-With an exception for strings, the source code is literally split by whitespace. This is why the `(`, `)`, `[`, `]`, `{`, `}`, etc. all have to be surrounded by whitespace.
->>>>>>> f803029e
+With an exception for strings, the source code is literally split by whitespace. This is why the `(`, `)`, `[`, `]`, `{`, `}`, etc. all have to be surrounded by whitespace.